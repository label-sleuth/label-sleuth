{
  "files": {
    "main.css": "./static/css/main.b08e3739.css",
<<<<<<< HEAD
    "main.js": "./static/js/main.45c516e1.js",
=======
    "main.js": "./static/js/main.8873f825.js",
>>>>>>> f271f8b6
    "static/media/stage_5.webp": "./static/media/stage_5.727b728cbb7516bd7cc9.webp",
    "static/media/stage_6.webp": "./static/media/stage_6.bc10fb951c48129bf051.webp",
    "static/media/stage_4.webp": "./static/media/stage_4.8f1ca15c9a82e2045196.webp",
    "static/media/stage_7.webp": "./static/media/stage_7.8c57d3cb8afa2ed092a2.webp",
    "static/media/stage_2.webp": "./static/media/stage_2.cdc7c6b1b18922939458.webp",
    "static/media/stage_1.webp": "./static/media/stage_1.d6a04fa900e53db87fe3.webp",
    "static/media/stage_3.webp": "./static/media/stage_3.695cc5388a41aad399f9.webp",
    "static/media/sleuth_logo_white.svg": "./static/media/sleuth_logo_white.671a4f96bffb3ce1e5a14d25da23241c.svg",
    "static/media/suspicious.svg": "./static/media/suspicious.cdee63dc9b186aad1b68b495d422dd51.svg",
    "static/media/contradicting.svg": "./static/media/contradicting.50503ba2c50f876261a11e236abf40fc.svg",
    "static/media/positive_labels.svg": "./static/media/positive_labels.f5127025a156c2a8caf4b52e5e8cf678.svg",
    "static/media/tag--edit.svg": "./static/media/tag--edit.6f3a91a8a4d971b2afd591d3fd37b7ae.svg",
    "static/media/positive_predictions.svg": "./static/media/positive_predictions.41f63c136aa7090dff27513bb8942e3e.svg",
    "static/media/change_catalog.svg": "./static/media/change_catalog.fa3938b2a0de5137c5bfdbd7b08c61ef.svg",
    "static/media/label_next.svg": "./static/media/label_next.673f03551e304e1e2936f29e4c5d4722.svg",
    "static/media/help.svg": "./static/media/help.c01b43db00f4be73de2fafc593df4e5c.svg",
    "index.html": "./index.html",
    "static/media/document--add.svg": "./static/media/document--add.f4433af25da2ae54498378ad1ce04a82.svg",
    "static/media/logout.svg": "./static/media/logout.40a33d88f45a4620472467132298952f.svg",
    "static/media/checking.svg": "./static/media/checking.4dda843d8154ad69ebda0def79f3b9af.svg",
    "static/media/evaluation.svg": "./static/media/evaluation.4635e7d541567c33723d71ccee76aca8.svg",
    "static/media/cross.svg": "./static/media/cross.705dfd7423c68f702efd6d25d5c123a9.svg",
    "static/media/crossing.svg": "./static/media/crossing.47ca93b55efdda2d937989ee0f29b8ad.svg",
    "static/media/check.svg": "./static/media/check.aa5e55ae45db536925682bdf75ae2ee1.svg",
    "static/media/doc_left.svg": "./static/media/doc_left.196533e4237d2f1382249913f8ed677f.svg",
    "static/media/doc_right.svg": "./static/media/doc_right.f466014ff5a948a17996989a951639f6.svg",
    "static/media/search.svg": "./static/media/search.fbd16cd146ca7d5fe1b67d25ceb4f3fc.svg",
    "main.b08e3739.css.map": "./static/css/main.b08e3739.css.map",
<<<<<<< HEAD
    "main.45c516e1.js.map": "./static/js/main.45c516e1.js.map"
  },
  "entrypoints": [
    "static/css/main.b08e3739.css",
    "static/js/main.45c516e1.js"
=======
    "main.8873f825.js.map": "./static/js/main.8873f825.js.map"
  },
  "entrypoints": [
    "static/css/main.b08e3739.css",
    "static/js/main.8873f825.js"
>>>>>>> f271f8b6
  ]
}<|MERGE_RESOLUTION|>--- conflicted
+++ resolved
@@ -1,11 +1,7 @@
 {
   "files": {
     "main.css": "./static/css/main.b08e3739.css",
-<<<<<<< HEAD
-    "main.js": "./static/js/main.45c516e1.js",
-=======
     "main.js": "./static/js/main.8873f825.js",
->>>>>>> f271f8b6
     "static/media/stage_5.webp": "./static/media/stage_5.727b728cbb7516bd7cc9.webp",
     "static/media/stage_6.webp": "./static/media/stage_6.bc10fb951c48129bf051.webp",
     "static/media/stage_4.webp": "./static/media/stage_4.8f1ca15c9a82e2045196.webp",
@@ -34,18 +30,10 @@
     "static/media/doc_right.svg": "./static/media/doc_right.f466014ff5a948a17996989a951639f6.svg",
     "static/media/search.svg": "./static/media/search.fbd16cd146ca7d5fe1b67d25ceb4f3fc.svg",
     "main.b08e3739.css.map": "./static/css/main.b08e3739.css.map",
-<<<<<<< HEAD
-    "main.45c516e1.js.map": "./static/js/main.45c516e1.js.map"
-  },
-  "entrypoints": [
-    "static/css/main.b08e3739.css",
-    "static/js/main.45c516e1.js"
-=======
     "main.8873f825.js.map": "./static/js/main.8873f825.js.map"
   },
   "entrypoints": [
     "static/css/main.b08e3739.css",
     "static/js/main.8873f825.js"
->>>>>>> f271f8b6
   ]
 }