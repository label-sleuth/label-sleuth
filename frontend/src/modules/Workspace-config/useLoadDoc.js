
import { useEffect, useRef, useState } from 'react';
import { clearState, getDatasetsAPI, setIsToastActive } from './workspaceConfigSlice'
import 'react-toastify/dist/ReactToastify.css';
import { addDocuments } from './workspaceConfigSlice'
import { toast } from 'react-toastify';
import { useDispatch, useSelector } from 'react-redux'
import { FILL_REQUIRED_FIELDS, NEW_DATA_CREATED } from '../../const'

const useLoadDoc = () => {
<<<<<<< HEAD

=======
    const notify = (message) => toast(message);
    const notifyError = (message) => toast.error(message, {autoClose:15000});
>>>>>>> d79d16c3
    const { datasets } = useSelector((state) => state.workspaces)
    const errorMessage = useSelector((state) => state.workspaces.errorMessage);
    const isDocumentAdded = useSelector((state) => state.workspaces.isDocumentAdded);
    const isToastActive = useSelector((state) => state.workspaces.isToastActive);
    const dispatch = useDispatch()
    const [datasetName, setDatasetName] = useState('');
    const [file, setFile] = useState('');
    const textFieldRef = useRef()
    const comboInputTextRef = useRef()

    function notify(message) {
        dispatch(setIsToastActive(true))
        toast(message, {
            onClose: () => {
                dispatch(setIsToastActive(false))
                if (isDocumentAdded || errorMessage) {
                    dispatch(clearState())
                }
            }
        });
    }

    useEffect(() => {
        if (isDocumentAdded) {
            notify(NEW_DATA_CREATED)
        }
        else if (errorMessage) {
            notify(errorMessage)
        }
    }, [isDocumentAdded, errorMessage])

    const handleInputChange = (e) => {
        setDatasetName(e.target.value);
    };

    let options = datasets && datasets.map((item) => ({ value: item.dataset_id, title: item.dataset_id }))

    const handleFileChange = (e) => {
        setFile(e.target.files[0])
    }

    const handleLoadDoc = () => {
        if (!errorMessage && (!datasetName || !file)) {
            // dispatch(setIsToastActive(true))
            return notify(FILL_REQUIRED_FIELDS)
        }
        let formData = new FormData()
        formData.append('file', file);
        formData.append('dataset_name', datasetName)
<<<<<<< HEAD
        dispatch(addDocuments(formData))
        dispatch(getDatasetsAPI())
        let elem = document.getElementsByClassName("MuiAutocomplete-clearIndicator")
        if (elem[0]) {
            elem[0].click()
        }
        if (textFieldRef.current) {
            textFieldRef.current.value = ''
        }
=======
        dispatch(addDocuments(formData)).then((data) => {
          if ("error" in data) {
            notifyError(`An error occurred while uploading the dataset. Make sure your CSV file is well-formatted and contains the column "text" and optionally a column "document_id".`);
          } 
          else {
            setDatasetName("");
            dispatch(getDatasetsAPI());
            notify("The new dataset has been created");
          }
        });
>>>>>>> d79d16c3
    }

    return {
        handleLoadDoc,
        handleFileChange,
        handleInputChange,
        options,
        datasets,
        textFieldRef,
        isToastActive,
        comboInputTextRef
    }
};

export default useLoadDoc;<|MERGE_RESOLUTION|>--- conflicted
+++ resolved
@@ -8,12 +8,7 @@
 import { FILL_REQUIRED_FIELDS, NEW_DATA_CREATED } from '../../const'
 
 const useLoadDoc = () => {
-<<<<<<< HEAD
 
-=======
-    const notify = (message) => toast(message);
-    const notifyError = (message) => toast.error(message, {autoClose:15000});
->>>>>>> d79d16c3
     const { datasets } = useSelector((state) => state.workspaces)
     const errorMessage = useSelector((state) => state.workspaces.errorMessage);
     const isDocumentAdded = useSelector((state) => state.workspaces.isDocumentAdded);
@@ -27,6 +22,7 @@
     function notify(message) {
         dispatch(setIsToastActive(true))
         toast(message, {
+            autoClose: 15000, 
             onClose: () => {
                 dispatch(setIsToastActive(false))
                 if (isDocumentAdded || errorMessage) {
@@ -57,13 +53,11 @@
 
     const handleLoadDoc = () => {
         if (!errorMessage && (!datasetName || !file)) {
-            // dispatch(setIsToastActive(true))
             return notify(FILL_REQUIRED_FIELDS)
         }
         let formData = new FormData()
         formData.append('file', file);
         formData.append('dataset_name', datasetName)
-<<<<<<< HEAD
         dispatch(addDocuments(formData))
         dispatch(getDatasetsAPI())
         let elem = document.getElementsByClassName("MuiAutocomplete-clearIndicator")
@@ -73,18 +67,6 @@
         if (textFieldRef.current) {
             textFieldRef.current.value = ''
         }
-=======
-        dispatch(addDocuments(formData)).then((data) => {
-          if ("error" in data) {
-            notifyError(`An error occurred while uploading the dataset. Make sure your CSV file is well-formatted and contains the column "text" and optionally a column "document_id".`);
-          } 
-          else {
-            setDatasetName("");
-            dispatch(getDatasetsAPI());
-            notify("The new dataset has been created");
-          }
-        });
->>>>>>> d79d16c3
     }
 
     return {
