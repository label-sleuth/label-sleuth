import * as React from 'react';
import { useCallback, useRef } from "react";
import ReactCanvasConfetti from "react-canvas-confetti";
import { styled, useTheme } from '@mui/material/styles';
import Box from '@mui/material/Box';
import Drawer from '@mui/material/Drawer';
import CssBaseline from '@mui/material/CssBaseline';
import Typography from '@mui/material/Typography';
import './styles.css'
import sleuth_logo from './Asset/sleuth_logo.png';
import search_icon from './Asset/search.svg';
import recommend_icon from './Asset/query-queue.svg'
import info_icon from './Asset/help.svg'
import Presentation from './Presentation';
import Divider from '@mui/material/Divider';
import LinearWithValueLabel from './ModelProgressBar'
import FeaturedPlayListIcon from '@mui/icons-material/FeaturedPlayList';
import IconButton from '@mui/material/IconButton';
import CreateCategoryModal from './Modal';
import SearchPanel from './SearchPanel'
import useScrollTrigger from '@mui/material/useScrollTrigger';
import { useDispatch, useSelector } from 'react-redux';
import { fetchElements, createCategoryOnServer, labelInfoGain, getElementToLabel, checkStatus, prevPrediction, nextPrediction, fetchCategories, getPositiveElementForCategory, checkModelUpdate, updateCurCategory, fetchDocuments, fetchPrevDocElements, fetchNextDocElements, setFocusedState, searchKeywords, fetchCertainDocument } from './DataSlice.jsx';
import InputBase from '@mui/material/InputBase';
import AccordionSummary from '@mui/material/AccordionSummary';
import AccordionDetails from '@mui/material/AccordionDetails';
import CircularProgress from '@mui/material/CircularProgress';
import ExpandMoreIcon from '@mui/icons-material/ExpandMore';
import InputLabel from '@mui/material/InputLabel';
import MenuItem from '@mui/material/MenuItem';
import SearchBar from "material-ui-search-bar";
import Element from "./Element"
import Stack from '@mui/material/Stack';
import HSBar from "react-horizontal-stacked-bar-chart";
import FormControl from '@mui/material/FormControl';
import Select from '@mui/material/Select';
import { makeStyles } from '@mui/styles';
import SearchIcon from '@mui/icons-material/Search';
import Button from '@mui/material/Button';
import ButtonGroup from '@mui/material/ButtonGroup';
import ChevronRightIcon from '@mui/icons-material/ChevronRight';
import ChevronLeftIcon from '@mui/icons-material/ChevronLeft';
import WorkspaceInfo from './workspace-info/WorkspaceInfo';
import Tabs from '@mui/material/Tabs';
import Tab from '@mui/material/Tab';

const drawerWidth = 280;
const rightDrawerWidth = 360;

var modalStatus = 0;

const open_introSlides = function(){
  document.getElementById("presentation").style.display = "flex";
}

const openedMixin = (theme) => ({
  width: drawerWidth,
  transition: theme.transitions.create('width', {
    easing: theme.transitions.easing.sharp,
    duration: theme.transitions.duration.enteringScreen,
  }),
  overflowX: 'hidden',
});

const closedMixin = (theme) => ({
  transition: theme.transitions.create('width', {
    easing: theme.transitions.easing.sharp,
    duration: theme.transitions.duration.leavingScreen,
  }),
  overflowX: 'hidden',
  width: `calc(${theme.spacing(7)} + 1px)`,
  [theme.breakpoints.up('sm')]: {
    width: `calc(${theme.spacing(8)} + 1px)`,
  },
});

const DrawerHeader = styled('div')(({ theme }) => ({
  display: 'flex',
  alignItems: 'center',
  justifyContent: 'space-between',
  padding: theme.spacing(0, 2),
  // necessary for content to be below app bar
  ...theme.mixins.toolbar,
}));

const WorkspaceHeader = styled('div')(({ theme }) => ({
  display: 'flex',
  alignItems: 'center',
  justifyContent: 'space-between',
  // width: `calc(100% - ${drawerWidth}px)`,
  // necessary for content to be below app bar
}));

const StatsContainer = styled('div')(({ theme }) => ({
  display: 'flex',
  alignItems: 'center',
  fontSize: 14,
  justifyContent: 'space-between',
  paddingTop: theme.spacing(1),
  // necessary for content to be below app bar
  // ...theme.mixins.toolbar,
}));

const AccountInfo = styled('div')(({ theme }) => ({
  display: 'flex',
  alignItems: 'center',
  justifyContent: 'space-between',
  padding: theme.spacing(2, 2),
  // necessary for content to be below app bar
  // ...theme.mixins.toolbar,
}));

const ToolBar = styled('div')(({ theme }) => ({
  display: 'flex',
  alignItems: 'center',
  justifyContent: 'center',
  padding: theme.spacing(1, 2),
  // necessary for content to be below app bar
  // ...theme.mixins.toolbar,
}));

const TitleBar = styled('div')(({ theme }) => ({
  display: 'flex',
  alignItems: 'center',
  justifyContent: 'space-between',
  padding: theme.spacing(1, 0),
  marginBottom: 10
  // necessary for content to be below app bar
  // ...theme.mixins.toolbar,
}));

const ModelName = styled('div')(({ theme }) => ({
  display: 'flex',
  flexDirection: "row",
  alignItems: 'start',
  justifyContent: 'space-between',
  padding: theme.spacing(1, 2),
  // necessary for content to be below app bar
  // ...theme.mixins.toolbar,
}));

const WorkspaceSelect = styled('div')(({ theme }) => ({
  display: 'flex',
  flexDirection: 'column',
  // alignItems: 'center',
  // justifyContent: 'space-between',
  margin: theme.spacing(2, 0),
  padding: theme.spacing(0, 2),
  // necessary for content to be below app bar
  // ...theme.mixins.toolbar,
}));

const StackBarContainer = styled('div')(({ theme }) => ({
  display: 'flex',
  alignItems: 'center',
  justifyContent: 'center',
  height: 20,
  margin: theme.spacing(0, 0),
  padding: theme.spacing(0, 2),
  // necessary for content to be below app bar
  // ...theme.mixins.toolbar,
}));

const Main = styled('main', { shouldForwardProp: (prop) => prop !== 'open' })(
  ({ theme, open }) => ({
    flexGrow: 1,
    padding: theme.spacing(3),
    transition: theme.transitions.create('margin', {
      easing: theme.transitions.easing.sharp,
      duration: theme.transitions.duration.leavingScreen,
    }),
    marginRight: 0,
    ...(open && {
      transition: theme.transitions.create('margin', {
        easing: theme.transitions.easing.easeOut,
        duration: theme.transitions.duration.enteringScreen,
      }),
      marginRight: rightDrawerWidth,
    }),
  }),
);

const AppBar = styled(Box, {
  shouldForwardProp: (prop) => prop !== 'open',
})(({ theme, open }) => ({
  transition: theme.transitions.create(['margin', 'width'], {
    easing: theme.transitions.easing.sharp,
    duration: theme.transitions.duration.leavingScreen,
  }),
  ...(open && {
    width: `calc(100% - ${rightDrawerWidth}px)`,
    transition: theme.transitions.create(['margin', 'width'], {
      easing: theme.transitions.easing.easeOut,
      duration: theme.transitions.duration.enteringScreen,
    }),
    marginRight: rightDrawerWidth,
  }),
  display: 'flex',
  alignItems: 'center',
  justifyContent: 'space-between',
}));

function TabPanel(props) {
  const { children, value, index, ...other } = props;

  return (
    <div
      role="tabpanel"
      hidden={value !== index}
      id={`simple-tabpanel-${index}`}
      aria-labelledby={`simple-tab-${index}`}
      {...other}
    >
      {value === index && (
        <Box sx={{ p: 3 }}>
          <Typography>{children}</Typography>
        </Box>
      )}
    </div>
  );
}

function a11yProps(index) {
  return {
    id: `simple-tab-${index}`,
    'aria-controls': `simple-tabpanel-${index}`,
  };
}


const useStyles = makeStyles((theme) => ({
  line: {
    borderBlockColor: "red"
  }
}));
 

const Line = styled(Box)((props) => ({
  ...(props.focused && {
    borderRadius: 16,
    border: "thin solid",
    borderColor: "#f48c06"
  }),
  outline: "None",
  alignItems: 'center',
  justifyContent: 'center',
  paddingLeft: 5,
  paddingTop: 3,
  marginBottom: 15
}))


function ElevationScroll(props) {
  const { children, window } = props;
  // Note that you normally won't need to set the window ref as useScrollTrigger
  // will default to window.
  // This is only being set here because the demo is in an iframe.
  const trigger = useScrollTrigger({
    disableHysteresis: true,
    threshold: 0,
    target: window ? window() : undefined,
  });

  return React.cloneElement(children, {
    elevation: trigger ? 4 : 0,
  });
}

function CategoryFormControl(props) {

  const workspace = useSelector(state => state.workspace)
  const dispatch = useDispatch()

  return (
    <FormControl className="select_category">
      <Select
        id="label-select"
        value={workspace.curCategory}
        onChange={(e) => {
          dispatch(updateCurCategory(e.target.value))
          dispatch(fetchElements()).then(() => 
          dispatch(getPositiveElementForCategory()).then(() => {
            dispatch(getElementToLabel()).then(() => {
              dispatch(checkStatus()).then(() => {
                
              })
            })
          }))
        }}>
        {
          workspace.new_categories.map((category) => {
            return (<MenuItem value={category}>{category}</MenuItem>)
          })
        }
        {
          workspace.categories.map((e) => {
            return (<MenuItem value={e.id}>{e.category_name}</MenuItem>)
          })
        }
      </Select>
      {/* <FormHelperText>With label + helper text</FormHelperText> */}
    </FormControl>
  );
}


export default function Workspace() {
  const theme = useTheme();
  const [open, setOpen] = React.useState(false);

  const init_focused_states = {
    L0: false,
    L1: false,
    L2: false,
    L3: false,
    L4: false,
    L5: false
  }

  // const [focusedIndex, setFocusedIndex] = React.useState(0);
  const [searchInput, setSearchInput] = React.useState("");
  const [searchResult, setSearchResult] = React.useState([]);
  const [drawerContent, setDrawerContent] = React.useState("");
  // const [focusedState, setFocusedState] = React.useState({ ...init_focused_states, L0: true });
  const [numLabel, setNumLabel] = React.useState({ pos: 0, neg: 0 })
  const [tabValue, setTabValue] = React.useState(0);
  const [modalOpen, setModalOpen] = React.useState(false)
  const [tabStatus, setTabStatus] = React.useState(0)
  const [numLabelGlobal, setNumLabelGlobal] = React.useState({pos: 0, neg: 0})


  const handleDrawerOpen = () => {
    setOpen(true);
  };

  const handleDrawerClose = () => {
    console.log(`Close`)
    setOpen(false);
  };


  const handleKeyEvent = (event, len_elements) => {

    console.log("key pressed")

    if (event.key === "ArrowDown") {
      if (workspace.focusedIndex < len_elements) {

        dispatch(setFocusedState(workspace.focusedIndex + 1))

      }
    } else if (event.key === "ArrowUp") {

      if (workspace.focusedIndex > 0) {

        dispatch(setFocusedState(workspace.focusedIndex - 1))

      }
    }
  }

  const handleNextLabelClick = () => {

    dispatch(nextPrediction())

    const element_id = workspace.elementsToLabel[workspace.indexPrediction]['id']
    const splits = workspace.elementsToLabel[workspace.indexPrediction]['id'].split("-")
    const docid = workspace.elementsToLabel[workspace.indexPrediction]['docid']
    const eid = parseInt(splits[splits.length-1])
    
    if (docid != workspace.curDocId) {
      dispatch(fetchCertainDocument({ docid, eid, switchStatus: "switch" })).then(() => {

        // console.log(`element id: ${element_id}`)

        // console.log(workspace.elements)

        document.getElementById('L'+eid).scrollIntoView({
          behavior: "smooth",
          block: "start",
          // inline: "nearest"
        })
      })
    } else {
      dispatch(setFocusedState(eid))
    }

  }

  const handlePrevLabelClick = () => {

    dispatch(prevPrediction())

    const splits = workspace.elementsToLabel[workspace.indexPrediction]['id'].split("-")
    const docid = workspace.elementsToLabel[workspace.indexPrediction]['docid']
    const eid = parseInt(splits[splits.length-1])
    
    if (docid != workspace.curDocId) {
      dispatch(fetchCertainDocument({ docid, eid, switchStatus: "switch" }))
    } else {
      dispatch(setFocusedState(eid))
    }
  }

  // React.useEffect(() => {
  //   document.addEventListener('keydown', handleKeyEvent)
  // }, []);
  
  const refAnimationInstance = useRef(null);

  const getInstance = useCallback((instance) => {
    refAnimationInstance.current = instance;
  }, []);

  const makeShot = useCallback((particleRatio, opts) => {
    refAnimationInstance.current &&
      refAnimationInstance.current({
        ...opts,
        origin: { y: 0.7 },
        particleCount: Math.floor(50 * particleRatio),
        colors: ["#BE3092", "#166CFF", "#8ECCF3", "#88A8FB"]
      });
  }, []);

  const fire = useCallback(() => {

    makeShot(0.25, {
      spread: 26,
      startVelocity: 55
    });

    makeShot(0.2, {
      spread: 60
    });

    makeShot(0.35, {
      spread: 100,
      decay: 0.91,
      scalar: 0.8
    });

    makeShot(0.1, {
      spread: 120,
      startVelocity: 25,
      decay: 0.92,
      scalar: 1.2
    });

    makeShot(0.1, {
      spread: 120,
      startVelocity: 45
    });
  }, [makeShot]);

  const handleClick = (event, id) => {

    if (event.detail == 1) {

      dispatch(setFocusedState(id))

    }
  }

  const classes = useStyles();
  const workspace = useSelector(state => state.workspace)

  const dispatch = useDispatch();

  React.useEffect(() => {
<<<<<<< HEAD

    dispatch(fetchElements()).then(() => dispatch(getElementToLabel()))

  }, [workspace.model_version])

  const [tabValue, setTabValue] = React.useState(0);
  const [modalOpen, setModalOpen] = React.useState(false)
  const [tabStatus, setTabStatus] = React.useState(0)

  const handleChange = (event, newValue) => {
    setTabValue(newValue);
    setTabStatus(newValue)
  };

  React.useEffect(() => {
    dispatch(fetchDocuments()).then(() => dispatch(fetchElements()).then(() => dispatch(fetchCategories())))
=======
    
    dispatch(fetchDocuments()).then(() => dispatch(fetchElements()).then(() => dispatch(fetchCategories()).then(() => setNumLabelGlobal({pos: workspace.pos_label_num, neg: workspace.neg_label_num})) ))
>>>>>>> 7111af5b

    const interval = setInterval(() => {

      console.log(`curCategory value: ${workspace.curCategory}`)
      
      if (workspace.curCategory != null) {
        dispatch(checkModelUpdate()).then(() => {
<<<<<<< HEAD
          console.log(`old version: ${workspace.last_model_version}, new version: ${workspace.model_version}`)
          if (workspace.last_model_version != workspace.model_version) {
            fire();
            console.log(`model version changed to: ${workspace.model_version}`)
            dispatch(fetchElements()).then(() => {
              dispatch(getElementToLabel())
            })
          }
=======

>>>>>>> 7111af5b
        })
      } else {
      }

    }, 5000);
  
    return () => clearInterval(interval);

  }, [workspace.curCategory])

<<<<<<< HEAD
=======

  React.useEffect(() => {

    console.log(`model updated, data retrieved, model version: ${workspace.model_version}`)

    dispatch(getPositiveElementForCategory()).then(() => dispatch(getElementToLabel()))

  }, [workspace.model_version])


>>>>>>> 7111af5b
  const handleSearch = () => {
    dispatch(searchKeywords({keyword: searchInput}))

  }

<<<<<<< HEAD
=======
  const handleChange = (event, newValue) => {
    setTabValue(newValue);
    setTabStatus(newValue)
  };

>>>>>>> 7111af5b
  // placeholder for finding documents stats
  let doc_stats = {
    pos: Object.values(workspace.labelState).filter(function(d){ return d == 'pos'}).length,
    neg: Object.values(workspace.labelState).filter(function(d){ return d == 'neg'}).length,
    total: workspace.elements.length
  };

  // placeholder for finding total stats
  let total_stats = {
    pos: numLabel.pos,
    neg: numLabel.neg,
    total: workspace.documents.length * 10
  };

  if(workspace.model_version !== workspace.last_model_version){
    fire();
  }
  
  return (
    <Box sx={{ display: 'flex' }}>
      {/* <button className="confetti_test" onClick={fire} >Fire Confetti</button> */}
      <CssBaseline />

      <Presentation />
      <Box className="left_nav" sx={{ 
          backgroundColor: '#161616',
          width: drawerWidth,
          height: '100vh'
          }}>
        <ReactCanvasConfetti refConfetti={getInstance} className="confetti_canvas"/>
        <Drawer
          sx={{
            width: drawerWidth,
            flexShrink: 0,
            '& .MuiDrawer-paper': {
              width: drawerWidth,
              boxSizing: 'border-box',
              color: '#fff',
              zIndex: '10000',
              background: 'transparent'
            },
          }}
          variant="permanent"
          // open={open}
          anchor="left">
          <DrawerHeader>
            <h2><img className="sleuth_logo" src={sleuth_logo} alt="temporary sleuth logo"/>Sleuth<span className="moreinfo" onClick={open_introSlides}><img src={info_icon} alt="more info"/></span></h2>
            {/* <IconButton>
              <LogoutIcon />
            </IconButton> */}
          </DrawerHeader>
          <p className="sleuth_desc">A tool that allows humans to work effectively with partial-automation ML models, making data annotation more efficient and more effective in the NLP domain.</p>
          <Divider />
          <Stack>
            <AccountInfo className="account_info">
              <Box sx={{ flexDirection: 'column' }}>
                <label>ID</label>
                <p><b>Dakuo Wang</b></p>
                <label>User Since</label>
                <p>December 5, 2021</p>
              </Box>
            </AccountInfo>
            {/* <WorkspaceSelect>
              <Typography>Workspace:</Typography>
              <WorkspaceSelectFormControl />
            </WorkspaceSelect> */}
            <Divider />
            <p className="hsbar_label">Labeled (Current: { tabStatus == 0 ? (workspace['pos_label_num'] + workspace['neg_label_num']) : (numLabel.pos + numLabel.neg)} / { tabStatus == 0 ? total_stats.total : 10 })</p>
            <StackBarContainer>
              {/* <PieChart
              data={[
                { title: 'Postitive', value: 50, color: '#90e0ef' },
                { title: 'Negative', value: 20, color: '#ff758f' },
                { title: 'Unlabeled', value: 20, color: '#f9f7f3' },
              ]}
              label={({ dataEntry }) => `${Math.round(dataEntry.percentage)} %`}
              labelStyle={{ fontSize: 9 }}
              animate={true}
            /> */}
              <HSBar
                height={10}
                data={ tabStatus == 0 ? [
                  { value: workspace['pos_label_num'] + 0.01, color: "#8ccad9" },
                  { value: workspace['neg_label_num'] + 0.01, color: "#ff758f" },
                  { value: total_stats.total - (workspace['pos_label_num'] + workspace['neg_label_num'] + 0.01), color: "#393939" }
                ] : 
                [
                  { value: numLabel.pos + 0.01, color: "#8ccad9" },
                  { value: numLabel.neg + 0.01, color: "#ff758f" },
                  { value: workspace['elements'].length - (numLabel.pos + numLabel.neg), color: "#393939" }
                ]} />
            </StackBarContainer>
            <Box sx={{ width: '100%', padding: theme.spacing(0, 2) }}>
              <Box sx={{ borderBottom: 1, borderColor: '#393939' }}>
                <Tabs 
                  value={tabValue}
                  onChange={handleChange}
                  aria-label="workspace toggle tab"
                  variant="fullWidth">
                  <Tab label="Workspace" {...a11yProps(0)}/>
                  <Tab label="Document" {...a11yProps(1)}/>
                </Tabs>
              </Box>
              <TabPanel className="entries_tab" value={tabValue} index={0} onClick={() => {
                setTabStatus('workspace')
              }}>
                <Stack spacing={0}>
                  <label>Labeled Entries for Entire Workspace:</label>
                  <StatsContainer>
                    <Typography><strong>Positive</strong></Typography>
                    <Typography sx={{ color: workspace['pos_label_num'] > 0 ? "#8ccad9" : "#fff" }}><strong>{workspace['pos_label_num']}</strong></Typography>
                  </StatsContainer>
                  <StatsContainer>
                    <Typography><strong>Negative</strong></Typography>
                    <Typography sx={{ color: workspace['neg_label_num'] > 0 ? "#ff758f" : "#fff" }}><strong>{workspace['neg_label_num']}</strong></Typography>
                  </StatsContainer>
                  <StatsContainer>
                    <Typography><strong>Total</strong></Typography>
                    <Typography><strong>{workspace['pos_label_num'] + workspace['neg_label_num']}/{total_stats.total}</strong></Typography>
                  </StatsContainer>
                </Stack>
              </TabPanel>
              <TabPanel className="entries_tab" value={tabValue} index={1} onClick={() => {
                console.log(`tab document`)
                setTabStatus('document')
              }}>
                <Stack spacing={0}>
                    <label>Labeled Entries for Current Doc:</label>
                    <StatsContainer>
                      <Typography><strong>Positive</strong></Typography>
                      <Typography sx={{ color: doc_stats.pos > 0 ? "#8ccad9" : "#fff" }}><strong>{doc_stats.pos}</strong></Typography>
                    </StatsContainer>
                    <StatsContainer>
                      <Typography><strong>Negative</strong></Typography>
                      <Typography sx={{ color: doc_stats.neg > 0 ? "#ff758f" : "#fff" }}><strong>{doc_stats.neg}</strong></Typography>
                    </StatsContainer>
                    <StatsContainer>
                      <Typography><strong>Total</strong></Typography>
                      <Typography><strong>{doc_stats.pos + doc_stats.neg}/{workspace.elements.length}</strong></Typography>
                    </StatsContainer>
                  </Stack>
              </TabPanel>
            </Box>
            <label className="hsbar_label">Model Update Freq.: 5 <i className="fa fa-info-circle"><span>Model in current workspace will be automatically updated every time when you label 5 new positive sentences.</span></i></label>
            {/* <label className="model_info">Model Information</label> */}
            <ModelName>
              <Typography>Current Model:</Typography>
              {
<<<<<<< HEAD
                workspace.model_version > 0 ? <Typography><strong>v.{workspace.model_version}_Model</strong></Typography>
                : <Typography><strong>None</strong></Typography>
=======
                workspace.model_version > -1 ? <Typography><strong>v.{workspace.model_version}_Model</strong></Typography>
                : <Typography><strong>No model</strong></Typography>
>>>>>>> 7111af5b
              }              
            </ModelName>
            <LinearWithValueLabel />
            <div class="modelStatus">{workspace['modelStatus']}</div>
            {/* <Box>
              <Accordion sx={{ backgroundColor: "grey" }}>
                <AccordionSummary
                  expandIcon={<ExpandMoreIcon />}
                  aria-controls="panel1a-content"
                  id="panel1a-header"
                >
                  <Typography>History</Typography>
                </AccordionSummary>
                <AccordionDetails>
                  <Card>
                    <CardContent>
                      <Typography sx={{ whiteSpace: "normal" }} paragraph>
                        Lorem ipsum dolor sit amet, consectetur adipiscing elit, sed do eiusmod
                        tempor incididunt ut labore et dolore magna aliqua.
                      </Typography>
                    </CardContent>
                  </Card>
                </AccordionDetails>
              </Accordion>
            </Box> */}
          </Stack>
        </Drawer>
      </Box>

      <Box component="main" sx={{ flexGrow: 1, p: 3, width: `calc(100% - ${drawerWidth}px)` }}>
      <ElevationScroll>
          <AppBar className="elevation_scroll" open={open}>
            <Box sx={{ display: "flex", flexDirection: "row", alignItems: 'center', justifyContent: 'space-between', }}>
              <Typography><strong>Category:</strong></Typography>
              <CategoryFormControl />
              <a className="create_new_category" onClick={() => setModalOpen(true)} >
               <span>New Category</span>
              </a>
            </Box>
            <ToolBar>
                <Button className="btn" onClick={() => {
                  dispatch(nextPrediction())
                  dispatch(setFocusedState(workspace.indexPrediction))

                  document.getElementById('L'+workspace.indexPrediction).scrollIntoView({
                    behavior: "smooth",
                    block: "start",
                    // inline: "nearest"
                  })
                }}>
                Next Positive Prediction <i className="fa fa-forward"></i>
                </Button>
              {
                !open &&
                <Box sx={{ml: '10px'}}>
                  <IconButton className="top_nav_icons" onClick={() => {
                    setDrawerContent("search")
                    handleDrawerOpen() 
                  }}>
                    <img src={search_icon} alt="search"/>
                  </IconButton>
                  <IconButton className="top_nav_icons" onClick={() => {
                    setDrawerContent("rcmd")
                    dispatch(getElementToLabel())
                    handleDrawerOpen() 
                  }}>
                    <img src={recommend_icon} alt="recommendation"/>
                  </IconButton>
                </Box>
              }
            </ToolBar>
          </AppBar>
        </ElevationScroll>

        <Main className="main_content" open={open}>
          <TitleBar>
            <IconButton onClick={() => {
              if (workspace.curDocId > 0) {
                setNumLabel({pos: 0, neg: 0})
                dispatch(fetchPrevDocElements())
              }
            }}>
              <ChevronLeftIcon />
            </IconButton>
            <Typography className="document_name" sx={{ fontSize: 20, textAlign: 'center' }}>
              <h4>
                {workspace.curDocName}
              </h4>
              <em>File type: PDF | Text Entries: {workspace.elements.length}</em>
            </Typography>
            <IconButton onClick={() => {
              if (workspace.curDocId < workspace.documents.length - 1) {
                setNumLabel({pos: 0, neg: 0})
                dispatch(fetchNextDocElements())
              }
            }}>
              <ChevronRightIcon />
            </IconButton>
          </TitleBar>
          <Box>
            {
                workspace['elements'].length > 0 && workspace['elements'].map((element, index) => {
                const len_elements = workspace['elements'].length
                return (<Element id={'L'+index} keyEventHandler={(e) => handleKeyEvent(e, len_elements)} focusedState={workspace.focusedState} index={index} numLabel={numLabel} numLabelHandler={setNumLabel} clickEventHandler={handleClick} element_id={element['id']} prediction={workspace.predictionForDocCat} text={element['text']} />)
              })
            }
          </Box>
        </Main>

        <Drawer
          sx={{
            width: rightDrawerWidth,
            flexShrink: 0,
            '& .MuiDrawer-paper': {
              width: rightDrawerWidth,
              boxSizing: 'border-box',
            }
          }}

          PaperProps={{
            sx: {
              backgroundColor: "#f8f9fa",
            }
          }}
          variant="persistent"
          anchor="right"
          open={open}
          // variant="permanent"
          onClose={handleDrawerClose}
        >
          {
            drawerContent == 'search' &&
            <Box>
              <Box sx={{ display: 'flex', flexDirection: 'row', justifyContent: 'space-between', alignItem: 'center', marginTop: 3 }} >
                <IconButton onClick={handleDrawerClose}>
                  <ChevronLeftIcon />
                </IconButton>
                <SearchBar
                  style={{ p: '2px 2px', display: 'flex', alignItems: 'center', width: 300, margin: "0 auto" }}
                  value={searchInput}
                  onRequestSearch={() => handleSearch()}
                  onChange={(newValue) => setSearchInput(newValue)}
                  onCancelSearch={() => setSearchInput("")}
                />
              </Box>
              {
                workspace.searchResult.map((r) => {
                  return (
                    <SearchPanel numLabel={numLabel}  prediction={ r.model_predictions.length > 0 ? r.model_predictions[Object.keys(r.model_predictions)[Object.keys(r.model_predictions).length-1]] : null } element_id={r.id} numLabelHandler={setNumLabel} text={r.text} searchInput={searchInput} docid={r.docid} id={r.id} />
                  )
                })
              }
           </Box>
          }
          {
            drawerContent == 'rcmd' &&
            <Box>
              <Box sx={{ display: 'flex', flexDirection: 'row', justifyContent: 'space-between', alignItem: 'center', marginTop: 3 }} >
                <IconButton onClick={handleDrawerClose}>
                  <ChevronLeftIcon />
                </IconButton>
                <p style={{ width: '100%', textAlign: "center", }}><strong>Recommend to label</strong></p>
              </Box>

              <Box>
                {workspace.elementsToLabel.map((r) => {
                  return (
                    <SearchPanel numLabel={numLabel} prediction={r.model_predictions[workspace.curCategory]} element_id={r.id} numLabelHandler={setNumLabel} text={r.text} searchInput={searchInput} docid={r.docid} id={r.id} />
                  )
                })}
              </Box>
           </Box>
          }

        </Drawer>
      </Box>

      <CreateCategoryModal open={modalOpen} setOpen={setModalOpen} />

    </Box>
  );
}
<|MERGE_RESOLUTION|>--- conflicted
+++ resolved
@@ -467,82 +467,46 @@
   const dispatch = useDispatch();
 
   React.useEffect(() => {
-<<<<<<< HEAD
-
-    dispatch(fetchElements()).then(() => dispatch(getElementToLabel()))
+    
+    dispatch(fetchDocuments()).then(() => dispatch(fetchElements()).then(() => dispatch(fetchCategories()).then(() => setNumLabelGlobal({pos: workspace.pos_label_num, neg: workspace.neg_label_num})) ))
+
+    const interval = setInterval(() => {
+
+      console.log(`curCategory value: ${workspace.curCategory}`)
+      
+      if (workspace.curCategory != null) {
+        dispatch(checkModelUpdate()).then(() => {
+          console.log("model_updated")
+        })
+      } else {
+      }
+
+    }, 5000);
+  
+    return () => clearInterval(interval);
+
+  }, [workspace.curCategory])
+
+
+  React.useEffect(() => {
+
+    console.log(`model updated, data retrieved, model version: ${workspace.model_version}`)
+
+    dispatch(getPositiveElementForCategory()).then(() => dispatch(getElementToLabel()))
 
   }, [workspace.model_version])
 
-  const [tabValue, setTabValue] = React.useState(0);
-  const [modalOpen, setModalOpen] = React.useState(false)
-  const [tabStatus, setTabStatus] = React.useState(0)
+
+  const handleSearch = () => {
+    dispatch(searchKeywords({keyword: searchInput}))
+
+  }
 
   const handleChange = (event, newValue) => {
     setTabValue(newValue);
     setTabStatus(newValue)
   };
 
-  React.useEffect(() => {
-    dispatch(fetchDocuments()).then(() => dispatch(fetchElements()).then(() => dispatch(fetchCategories())))
-=======
-    
-    dispatch(fetchDocuments()).then(() => dispatch(fetchElements()).then(() => dispatch(fetchCategories()).then(() => setNumLabelGlobal({pos: workspace.pos_label_num, neg: workspace.neg_label_num})) ))
->>>>>>> 7111af5b
-
-    const interval = setInterval(() => {
-
-      console.log(`curCategory value: ${workspace.curCategory}`)
-      
-      if (workspace.curCategory != null) {
-        dispatch(checkModelUpdate()).then(() => {
-<<<<<<< HEAD
-          console.log(`old version: ${workspace.last_model_version}, new version: ${workspace.model_version}`)
-          if (workspace.last_model_version != workspace.model_version) {
-            fire();
-            console.log(`model version changed to: ${workspace.model_version}`)
-            dispatch(fetchElements()).then(() => {
-              dispatch(getElementToLabel())
-            })
-          }
-=======
-
->>>>>>> 7111af5b
-        })
-      } else {
-      }
-
-    }, 5000);
-  
-    return () => clearInterval(interval);
-
-  }, [workspace.curCategory])
-
-<<<<<<< HEAD
-=======
-
-  React.useEffect(() => {
-
-    console.log(`model updated, data retrieved, model version: ${workspace.model_version}`)
-
-    dispatch(getPositiveElementForCategory()).then(() => dispatch(getElementToLabel()))
-
-  }, [workspace.model_version])
-
-
->>>>>>> 7111af5b
-  const handleSearch = () => {
-    dispatch(searchKeywords({keyword: searchInput}))
-
-  }
-
-<<<<<<< HEAD
-=======
-  const handleChange = (event, newValue) => {
-    setTabValue(newValue);
-    setTabStatus(newValue)
-  };
-
->>>>>>> 7111af5b
   // placeholder for finding documents stats
   let doc_stats = {
     pos: Object.values(workspace.labelState).filter(function(d){ return d == 'pos'}).length,
@@ -557,9 +521,9 @@
     total: workspace.documents.length * 10
   };
 
-  if(workspace.model_version !== workspace.last_model_version){
-    fire();
-  }
+  // if(workspace.model_version !== workspace.last_model_version){
+  //   fire();
+  // }
   
   return (
     <Box sx={{ display: 'flex' }}>
@@ -691,13 +655,8 @@
             <ModelName>
               <Typography>Current Model:</Typography>
               {
-<<<<<<< HEAD
-                workspace.model_version > 0 ? <Typography><strong>v.{workspace.model_version}_Model</strong></Typography>
+                workspace.model_version > -1 ? <Typography><strong>v.{workspace.model_version}_Model</strong></Typography>
                 : <Typography><strong>None</strong></Typography>
-=======
-                workspace.model_version > -1 ? <Typography><strong>v.{workspace.model_version}_Model</strong></Typography>
-                : <Typography><strong>No model</strong></Typography>
->>>>>>> 7111af5b
               }              
             </ModelName>
             <LinearWithValueLabel />
