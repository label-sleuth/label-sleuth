--- conflicted
+++ resolved
@@ -62,7 +62,6 @@
   const { currentContentData, currentPage, setCurrentPage, searchedItemIndex } = useMainPagination(searchedItem, numOfElemPerPage)
 
   return (
-    <>
       <Main className="main_content" open={open}>
         <Box sx={{ display: 'flex', flexDirection:'column',  justifyContent: 'center', mr: 4 }}>
         <Box>
@@ -78,39 +77,11 @@
             <Typography variant="h6" component="h6">
               {workspace.curDocName}
             </Typography>
-<<<<<<< HEAD
-            <IconButton onClick={() => {
-              if (workspace.curDocId < workspace.documents.length - 1) {
-                dispatch(fetchNextDocElements()).then(() => dispatch(getPositiveElementForCategory()).then(() => setNumLabel({ pos: workspace.pos_label_num_doc, neg: workspace.neg_label_num_doc })))
-              }
-            }}>
-              <ChevronRightIcon />
-            </IconButton>
-          </TitleBar>
-          <Box>
-            {
-              workspace['elements'].length > 0 && workspace['elements'].map((element, index) => {
-                const len_elements = workspace['elements'].length
-                return (
-                <Element key={index} id={'L' + index} keyEventHandler={(e) => handleKeyEvent(e, len_elements)} 
-                focusedState={workspace.focusedState}
-                index={index}
-                numLabelGlobal={numLabelGlobal}
-                numLabelGlobalHandler={setNumLabelGlobal}
-                numLabel={numLabel}
-                numLabelHandler={setNumLabel}
-                clickEventHandler={handleClick}
-                element_id={element['id']}
-                prediction={workspace.predictionForDocCat}
-                text={element['text']} />)
-              })
-=======
             <em>File type: PDF | Text Entries: {workspace.elements.length}</em>
           </Typography>
           <IconButton onClick={() => {
             if (workspace.curDocId < workspace.documents.length - 1) {
               dispatch(fetchNextDocElements()).then(() => dispatch(getPositiveElementForCategory()).then(() => setNumLabel({ pos: workspace.pos_label_num_doc, neg: workspace.neg_label_num_doc })))
->>>>>>> 068d8835
             }
           }}>
             <ChevronRightIcon />
@@ -151,7 +122,6 @@
         </Box>
 
       </Main>
-    </>
   );
 };
 
