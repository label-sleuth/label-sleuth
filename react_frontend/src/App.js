import './App.css';
import { Routes, Route } from 'react-router-dom';
import Login from './modules/Login/index';
import WorkspaceConfig from './modules/Workspace-config/index';
import Workspace from './modules/Workplace/index';
import { PrivateRoute } from './features/PrivateRoute'

function App() {

  return (
    <div>
      <Routes>
<<<<<<< HEAD
        <Route path="/" element={<Login />} />
=======
        <Route path="/login" exact element={<Login />} />
>>>>>>> 3cc605fa
        <Route
          path="/workspaces"
          exact
          element={
            <PrivateRoute>
              <WorkspaceConfig />
            </PrivateRoute>
          }
        />
        <Route
          path="/workspace"
          exact
          element={
              <Workspace />
          }
        />
      </Routes>

    </div>
  );
}

export default App;<|MERGE_RESOLUTION|>--- conflicted
+++ resolved
@@ -10,11 +10,7 @@
   return (
     <div>
       <Routes>
-<<<<<<< HEAD
         <Route path="/" element={<Login />} />
-=======
-        <Route path="/login" exact element={<Login />} />
->>>>>>> 3cc605fa
         <Route
           path="/workspaces"
           exact
