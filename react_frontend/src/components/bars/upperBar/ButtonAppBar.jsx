import * as React from 'react';
import AppBar from '@mui/material/AppBar';
import Box from '@mui/material/Box';
import Toolbar from '@mui/material/Toolbar';
import Typography from '@mui/material/Typography';
import Button from '@mui/material/Button';
import IconButton from '@mui/material/IconButton';
import MenuIcon from '@mui/icons-material/Menu';
import sleuth_logo from "../../../assets/sleuth_logo.png";

export default function ButtonAppBar({logout}) {
  return (
    <Box sx={{ flexGrow: 1  }}>
<<<<<<< HEAD
      <AppBar position="static" style={{boxShadow: 'none'}}>
        <Toolbar
          style={{
            background: '#161616',
            borderBottom: 'solid 1px #b5b5b5',
            minHeight: 0,
            paddingLeft: '20px',
            paddingRight: '12px',
            height: '48px'
          }}>
=======
      <AppBar position="static">
        <Toolbar  sx={{ bgcolor: "#393939" }}>
>>>>>>> 2aebfefb
          <IconButton
            size="medium"
            edge="start"
            color="inherit"
            aria-label="menu"
            style={{ marginRight: '6px'}}
          >
          <img src={sleuth_logo} style={{ width: '20px', height: '20px'}}/>
          </IconButton>
          <Typography variant="p" component="div" style={{ flexGrow: 1, paddingTop: '2px' }}><b style={{fontWeight: 600}}>SLEUTH</b> by IBM Research</Typography>
          <Button color="inherit" onClick={logout}>Logout</Button>
        </Toolbar>
      </AppBar>
    </Box>
  );
}

// export default function ButtonAppBar({logout}) {
//   return (
//     <Box sx={{ flexGrow: 1  }}>
//       <AppBar position="static">
//         <Toolbar  sx={{ bgcolor: "#f48c06" }}>
//           <IconButton
//             size="large"
//             edge="start"
//             color="inherit"
//             aria-label="menu"
//             sx={{ mr: 2 }}
//           >
//             <MenuIcon />
//           </IconButton>
//           <Typography variant="h6" component="div" sx={{ flexGrow: 1 }}>
//           IBM Research - SLEUTH
//           </Typography>
//           <Button color="inherit" onClick={logout}>Logout</Button>
//         </Toolbar>
//       </AppBar>
//     </Box>
//   );
// }<|MERGE_RESOLUTION|>--- conflicted
+++ resolved
@@ -11,7 +11,6 @@
 export default function ButtonAppBar({logout}) {
   return (
     <Box sx={{ flexGrow: 1  }}>
-<<<<<<< HEAD
       <AppBar position="static" style={{boxShadow: 'none'}}>
         <Toolbar
           style={{
@@ -22,10 +21,8 @@
             paddingRight: '12px',
             height: '48px'
           }}>
-=======
       <AppBar position="static">
         <Toolbar  sx={{ bgcolor: "#393939" }}>
->>>>>>> 2aebfefb
           <IconButton
             size="medium"
             edge="start"
@@ -41,28 +38,4 @@
       </AppBar>
     </Box>
   );
-}
-
-// export default function ButtonAppBar({logout}) {
-//   return (
-//     <Box sx={{ flexGrow: 1  }}>
-//       <AppBar position="static">
-//         <Toolbar  sx={{ bgcolor: "#f48c06" }}>
-//           <IconButton
-//             size="large"
-//             edge="start"
-//             color="inherit"
-//             aria-label="menu"
-//             sx={{ mr: 2 }}
-//           >
-//             <MenuIcon />
-//           </IconButton>
-//           <Typography variant="h6" component="div" sx={{ flexGrow: 1 }}>
-//           IBM Research - SLEUTH
-//           </Typography>
-//           <Button color="inherit" onClick={logout}>Logout</Button>
-//         </Toolbar>
-//       </AppBar>
-//     </Box>
-//   );
-// }+}