{
  "name": "sleuth",
  "version": "0.1.0",
  "private": true,
  "dependencies": {
    "@emotion/react": "^11.8.2",
    "@emotion/styled": "^11.8.1",
    "@mui/icons-material": "^5.5.1",
    "@mui/material": "^5.5.2",
    "@mui/styles": "^5.5.3",
    "@reduxjs/toolkit": "^1.8.0",
    "@testing-library/jest-dom": "^5.16.2",
    "@testing-library/react": "^12.1.4",
    "@testing-library/user-event": "^13.5.0",
<<<<<<< HEAD
    "axios": "^0.26.1",
=======
    "material-ui-search-bar": "^1.0.0",
>>>>>>> df328ab1
    "react": "^17.0.2",
    "react-dom": "^17.0.2",
    "react-highlight-words": "^0.18.0",
    "react-horizontal-stacked-bar-chart": "^8.15.2",
    "react-minimal-pie-chart": "^8.2.0",
    "react-redux": "^7.2.6",
    "react-router-dom": "^6.2.2",
    "react-scripts": "5.0.0",
    "react-toastify": "^8.2.0",
    "redux": "^4.1.2",
    "web-vitals": "^2.1.4"
  },
  "scripts": {
    "start": "react-scripts start",
    "build": "react-scripts build",
    "test": "react-scripts test",
    "eject": "react-scripts eject"
  },
  "eslintConfig": {
    "extends": [
      "react-app",
      "react-app/jest"
    ]
  },
  "browserslist": {
    "production": [
      ">0.2%",
      "not dead",
      "not op_mini all"
    ],
    "development": [
      "last 1 chrome version",
      "last 1 firefox version",
      "last 1 safari version"
    ]
  }
}<|MERGE_RESOLUTION|>--- conflicted
+++ resolved
@@ -12,11 +12,8 @@
     "@testing-library/jest-dom": "^5.16.2",
     "@testing-library/react": "^12.1.4",
     "@testing-library/user-event": "^13.5.0",
-<<<<<<< HEAD
     "axios": "^0.26.1",
-=======
     "material-ui-search-bar": "^1.0.0",
->>>>>>> df328ab1
     "react": "^17.0.2",
     "react-dom": "^17.0.2",
     "react-highlight-words": "^0.18.0",
